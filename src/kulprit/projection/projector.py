--- conflicted
+++ resolved
@@ -4,19 +4,11 @@
 from typing import Optional, List, Union
 from typing_extensions import Literal
 
-<<<<<<< HEAD
-from .loss import KullbackLeiblerLoss
-from .architecture import GLMArchitecture
-from .dispersion import DispersionProjectorFactory
-from ..data import ModelData
-from ..data.submodel import SubModelStructure, SubModelInferenceData
-from ..search.path import SearchPath
-=======
 from kulprit.data.data import ModelData
 from kulprit.data.submodel import SubModelStructure, SubModelInferenceData
 from kulprit.families.family import Family
 from kulprit.projection.solvers.solver import Solver
->>>>>>> e5d9e693
+from kulprit.search.path import SearchPath
 
 
 class Projector:
@@ -71,38 +63,6 @@
             kulprit.data.ModelData: Projected submodel ``ModelData`` object
         """
 
-<<<<<<< HEAD
-        # test `model_size` input
-        if terms not in list(self.path.k_submodel.keys()):
-            raise UserWarning(
-                "In order to project onto an integer number of terms, please "
-                + "first complete a parameter search."
-            )
-
-        # project onto the search path submodel with `terms` number of terms
-        return self.path.k_submodel[terms]
-
-    @typedispatch
-    def project(self, terms: list) -> ModelData:
-        """Wrapper function for projection method when a list is passed.
-
-        Args:
-            terms (List[int]): The names of the parameters to project onto the
-                submodel
-
-        Return:
-            kulprit.data.ModelData: Projected submodel
-        """
-
-        # test args type for bad lists
-        assert all(
-            isinstance(s, str) for s in terms
-        ), "List must include variable names as strings."
-
-        # perform projection
-        return self.project_names(term_names=terms)
-
-=======
         # project terms by name
         if isinstance(terms, list):
             # test `terms` input
@@ -116,21 +76,17 @@
             return self.project_names(term_names=terms, method=method)
 
         # project a number of terms
-        elif isinstance(terms, int):
-            # in the future we will select the "best" `args` variables according to a
-            # previously run search
-            raise NotImplementedError(
-                "The project method currently only accepts the names of the "
-                + "parameters to project as inputs",
-            )
+        else:
+            # test `model_size` input
+            if terms not in list(self.path.k_submodel.keys()):
+                raise UserWarning(
+                    "In order to project onto an integer number of terms, please "
+                    + "first complete a parameter search."
+                )
 
-        else:
-            raise UserWarning(
-                "Please provide either the number of parameters to project "
-                + "onto the submodel, or their names as a list of strings."
-            )
+            # project onto the search path submodel with `terms` number of terms
+            return self.path.k_submodel[terms]
 
->>>>>>> e5d9e693
     def project_names(
         self,
         term_names: List[List[str]],
