"""Core search module."""

from typing import Optional
from typing_extensions import Literal

import pandas as pd
import arviz as az

from kulprit.projection.projector import Projector
from kulprit.plots.plots import plot_compare
from kulprit.search.forward import ForwardSearchPath
from kulprit.search.l1 import L1SearchPath


class Searcher:
    def __init__(self, projector: Projector) -> None:
        """Initialise forward search class.

        Args:
            projector (Projector): Projector object.

        Raises:
            UserWarning: If method is not "forward" or "l1".
        """

        # initialise projector for the search procedure
        self.projector = projector

        # define all available search heuristics
        self.method_dict = {
            "forward": ForwardSearchPath,
            "l1": L1SearchPath,
        }

        # indicator variable tracking whether or not a search has been run
        self.search_completed = False

    def __repr__(self) -> str:
        """String representation of the search path."""

        return self.path.__repr__()

    def search(
        self, max_terms: int, method: Literal["forward", "l1"] = "forward"
    ) -> dict:
        """Primary search method of the procedure.

        Performs forward search through the parameter space.

        Args:
            max_terms (int): Number of terms to perform the forward search
                up to.
            method (str): Method to use for search.

        Returns:
            dict: A dictionary of submodels, keyed by the number of terms in the
                submodel.
        """

        # test valid solution method
        if method not in self.method_dict:
            raise UserWarning("Please either select either forward search or L1 search.")

        # initialise search path
        self.path = self.method_dict[method](self.projector)

        # perform the search according to the chosen heuristic
        k_submodels = self.path.search(max_terms=max_terms)

        # toggle indicator variable and return search path
        self.search_completed = True

        # feed path result through to the projector
        self.projector.path = k_submodels

        # return the final search path
        return k_submodels

    def loo_compare(
        self,
        plot: Optional[bool] = False,
        legend: Optional[bool] = True,
        title: Optional[bool] = True,
        figsize: Optional[tuple] = None,
        plot_kwargs: Optional[dict] = None,
    ) -> pd.DataFrame:
        # test that search has been previously run
        if self.search_completed is False:
            raise UserWarning("Please run search before comparing submodels.")

        # initiate plotting arguments if none provided
        if plot_kwargs is None:
            plot_kwargs = {}

        # make dictionary of inferencedata objects for each projection
<<<<<<< HEAD
        self.idatas = {k: submodel.idata for k, submodel in self.path.k_submodel.items()}
=======
        self.idatas = {}
        for k, submodel in self.path.k_submodel.items():
            self.idatas[k] = submodel.idata
        self.idatas[k + 1] = self.projector.idata
>>>>>>> 27339738

        # compare the submodels by some criterion
        comparison = az.compare(self.idatas)
        comparison.sort_index(ascending=False, inplace=True)

        # plot the comparison if requested
        axes = None
        if plot:
            axes = plot_compare(comparison, legend, title, figsize, **plot_kwargs)

        return comparison, axes<|MERGE_RESOLUTION|>--- conflicted
+++ resolved
@@ -93,14 +93,10 @@
             plot_kwargs = {}
 
         # make dictionary of inferencedata objects for each projection
-<<<<<<< HEAD
-        self.idatas = {k: submodel.idata for k, submodel in self.path.k_submodel.items()}
-=======
         self.idatas = {}
         for k, submodel in self.path.k_submodel.items():
             self.idatas[k] = submodel.idata
         self.idatas[k + 1] = self.projector.idata
->>>>>>> 27339738
 
         # compare the submodels by some criterion
         comparison = az.compare(self.idatas)
