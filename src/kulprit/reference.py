--- conflicted
+++ resolved
@@ -5,22 +5,12 @@
 
 from arviz import InferenceData
 from bambi.models import Model
-
-<<<<<<< HEAD
 import pandas as pd
 import torch
 
-from .data import ModelData
-from .data.structure import ModelStructure
-from .projection import Projector
-from .search.searcher import Searcher
-from .search.path import SearchPath
-from .formatting import spacify, multilinify
-=======
 from kulprit.data import ModelData, ModelStructure
 from kulprit.projection import Projector
 from kulprit.search import Searcher, SearchPath
->>>>>>> e5d9e693
 
 
 class ReferenceModel:
